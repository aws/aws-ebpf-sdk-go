# aws-ebpf-sdk-go

Golang based SDK for kernel eBPF operations i.e, load/attach/detach eBPF programs and create/delete/update maps. SDK relies on Unix bpf() system calls.

SDK currently supports -

1. eBPF program types -
   a. Traffic Classifiers
   b. XDP
   c. Kprobes/Kretprobes
   d. Tracepoint probes
2. Ring buffer (would need kernel 5.10+)

SDK currently do not support -

1. Map in Map
2. Perf buffer

Contributions welcome!

Note: This is the first version of SDK and interface is subject to change so kindly review the release notes before upgrading.

# Getting started

## How to build SDK?

<<<<<<< HEAD
Run `make buid-linux` - this will build the sdk binary.
=======
Run `make build-linux` - this will build the sdk binary.
>>>>>>> 91484553

## How to build elf file?

```
clang -I../../.. -O2 -target bpf -c <C file> -o <ELF file>
```

## How to use the SDK?

**Note:** SDK expects the BPF File System (/sys/fs/bpf) to be mounted.
 
In your application, 

1. Get the latest SDK -

```
GOPROXY=direct go get github.com/aws/aws-ebpf-sdk-go
```

2. Import the elfparser - 

```
goebpfelfparser "github.com/aws/aws-ebpf-sdk-go/pkg/elfparser"
```

3. Load the elf -

```
goebpfelfparser.LoadBpfFile(<ELF file>, <custom pin path>)
```

On a successful load, SDK returns -

1. loaded programs (includes associated maps) 

```
This is indexed by the pinpath - 

type BpfData struct {
	Program ebpf_progs.BpfProgram       // Return the program
	Maps    map[string]ebpf_maps.BpfMap // List of associated maps
}
```

2. All maps in the elf file
```
This is indexed by the map name -

type BpfMap struct {
	MapFD       uint32
	MapID       uint32
	MapMetaData CreateEBPFMapInput
}
```

Application can specify custom pinpath while loading the elf file.

Maps and Programs pinpath location is not customizable with the current version of SDK and will be installed under the below locations by default -

Program PinPath - "/sys/fs/bpf/globals/aws/programs/"

Map PinPath - "/sys/fs/bpf/globals/aws/maps/"

Map defintion should follow the below definition else the SDK will fail to create the map.

```
struct bpf_map_def_pvt {
	__u32 type;
	__u32 key_size;
	__u32 value_size;
	__u32 max_entries;
	__u32 map_flags;
	__u32 pinning;
	__u32 inner_map_fd;
};
```

## How to debug SDK issues?

SDK logs are located here `/var/log/aws-routed-eni/ebpf-sdk.log`.

## How to run unit-test

Run `sudo make unit-test`

Note: you would need to run this on you linux system

## How to run functional tests

Go to -

```
cd test/
<<<<<<< HEAD
make run-test
=======
sudo make run-test
>>>>>>> 91484553
```

## Security

See [CONTRIBUTING](CONTRIBUTING.md#security-issue-notifications) for more information.

If you think you’ve found a potential security issue, please do not post it in the Issues. Instead, please follow the
instructions [here](https://aws.amazon.com/security/vulnerability-reporting/) or [email AWS security directly](mailto:aws-security@amazon.com).

## License

This project is licensed under the Apache-2.0 License.<|MERGE_RESOLUTION|>--- conflicted
+++ resolved
@@ -24,11 +24,7 @@
 
 ## How to build SDK?
 
-<<<<<<< HEAD
 Run `make buid-linux` - this will build the sdk binary.
-=======
-Run `make build-linux` - this will build the sdk binary.
->>>>>>> 91484553
 
 ## How to build elf file?
 
@@ -122,11 +118,7 @@
 
 ```
 cd test/
-<<<<<<< HEAD
-make run-test
-=======
 sudo make run-test
->>>>>>> 91484553
 ```
 
 ## Security

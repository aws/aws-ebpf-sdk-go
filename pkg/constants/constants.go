--- conflicted
+++ resolved
@@ -92,9 +92,8 @@
 	PROG_BPF_FS = "/sys/fs/bpf/globals/aws/programs/"
 	MAP_BPF_FS  = "/sys/fs/bpf/globals/aws/maps/"
 
-<<<<<<< HEAD
+
 	TRACEPOINT_EVENTS = "/sys/kernel/debug/tracing/events"
-=======
 
 	KPROBE_SYS_EVENTS   = "/sys/kernel/debug/tracing/kprobe_events"
 	KPROBE_SYS_DEBUG    = "/sys/kernel/debug/tracing/events/kprobes"
@@ -111,5 +110,4 @@
 	XDP_ATTACH_MODE_SKB
 	XDP_ATTACH_MODE_DRV
 	XDP_ATTACH_MODE_HW
->>>>>>> 1563aa5e
 )
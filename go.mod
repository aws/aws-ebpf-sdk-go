module github.com/aws/aws-ebpf-sdk-go

go 1.22.0

toolchain go1.22.7

require (
	github.com/golang/mock v1.6.0
<<<<<<< HEAD
	github.com/stretchr/testify v1.9.0
	github.com/vishvananda/netlink v1.3.0
	go.uber.org/zap v1.27.0
	golang.org/x/sys v0.26.0
=======
	github.com/stretchr/testify v1.10.0
	github.com/vishvananda/netlink v1.3.0
	go.uber.org/zap v1.27.0
	golang.org/x/sys v0.30.0
>>>>>>> 273ff755
	gopkg.in/natefinch/lumberjack.v2 v2.2.1
)

require (
	github.com/davecgh/go-spew v1.1.1 // indirect
	github.com/pmezard/go-difflib v1.0.0 // indirect
	github.com/vishvananda/netns v0.0.4 // indirect
	go.uber.org/multierr v1.10.0 // indirect
<<<<<<< HEAD
	golang.org/x/mod v0.21.0 // indirect
	golang.org/x/sync v0.8.0 // indirect
	golang.org/x/tools v0.26.0 // indirect
	golang.org/x/xerrors v0.0.0-20200804184101-5ec99f83aff1 // indirect
=======
>>>>>>> 273ff755
	gopkg.in/yaml.v3 v3.0.1 // indirect
)<|MERGE_RESOLUTION|>--- conflicted
+++ resolved
@@ -6,17 +6,10 @@
 
 require (
 	github.com/golang/mock v1.6.0
-<<<<<<< HEAD
-	github.com/stretchr/testify v1.9.0
-	github.com/vishvananda/netlink v1.3.0
-	go.uber.org/zap v1.27.0
-	golang.org/x/sys v0.26.0
-=======
 	github.com/stretchr/testify v1.10.0
 	github.com/vishvananda/netlink v1.3.0
 	go.uber.org/zap v1.27.0
 	golang.org/x/sys v0.30.0
->>>>>>> 273ff755
 	gopkg.in/natefinch/lumberjack.v2 v2.2.1
 )
 
@@ -25,12 +18,9 @@
 	github.com/pmezard/go-difflib v1.0.0 // indirect
 	github.com/vishvananda/netns v0.0.4 // indirect
 	go.uber.org/multierr v1.10.0 // indirect
-<<<<<<< HEAD
 	golang.org/x/mod v0.21.0 // indirect
 	golang.org/x/sync v0.8.0 // indirect
 	golang.org/x/tools v0.26.0 // indirect
 	golang.org/x/xerrors v0.0.0-20200804184101-5ec99f83aff1 // indirect
-=======
->>>>>>> 273ff755
 	gopkg.in/yaml.v3 v3.0.1 // indirect
 )